import pytest

import io
from http import client

import aiohttpretty
from json import dumps

from waterbutler.core import streams
from waterbutler.core import exceptions
from waterbutler.core.path import WaterButlerPath

from waterbutler.providers.googledrive import settings as ds
from waterbutler.providers.googledrive import GoogleDriveProvider
from waterbutler.providers.googledrive.provider import GoogleDrivePath
from waterbutler.providers.googledrive.metadata import GoogleDriveRevision
from waterbutler.providers.googledrive.metadata import GoogleDriveFileMetadata
from waterbutler.providers.googledrive.metadata import GoogleDriveFolderMetadata

from tests.providers.googledrive import fixtures


@pytest.fixture
def file_content():
    return b'SLEEP IS FOR THE WEAK GO SERVE STREAMS'


@pytest.fixture
def file_like(file_content):
    return io.BytesIO(file_content)


@pytest.fixture
def file_stream(file_like):
    return streams.FileStreamReader(file_like)


@pytest.fixture
def auth():
    return {
        'name': 'cat',
        'email': 'cat@cat.com',
    }


@pytest.fixture
def credentials():
    return {'token': 'hugoandkim'}


@pytest.fixture
def settings():
    return {
        'folder': {
            'id': '19003e',
            'name': '/conrad/birdie',
        },
    }


@pytest.fixture
def provider(auth, credentials, settings):
    return GoogleDriveProvider(auth, credentials, settings)


@pytest.fixture
def search_for_file_response():
    return {
        'items': [
            {'id': '1234ideclarethumbwar'}
        ]
    }

@pytest.fixture
def no_file_response():
    return {
        'items': []
    }

@pytest.fixture
def actual_file_response():
    return {
        'id': '1234ideclarethumbwar',
        'mimeType': 'text/plain',
        'title': 'B.txt',
    }

@pytest.fixture
def search_for_folder_response():
    return {
        'items': [
            {'id': 'whyis6afraidof7'}
        ]
    }

@pytest.fixture
def no_folder_response():
    return {
        'items': []
    }

@pytest.fixture
def actual_folder_response():
    return {
        'id': 'whyis6afraidof7',
        'mimeType': 'application/vnd.google-apps.folder',
        'title': 'A',
    }

def _build_title_search_query(provider, entity_name, is_folder=True):
        return "title = '{}' " \
            "and trashed = false " \
            "and mimeType != 'application/vnd.google-apps.form' " \
            "and mimeType {} '{}'".format(
                entity_name,
                '=' if is_folder else '!=',
                provider.FOLDER_MIME_TYPE
            )

class TestValidatePath:

    @pytest.mark.asyncio
    @pytest.mark.aiohttpretty
<<<<<<< HEAD
    async def test_validate_v1_path_file(self, provider, search_for_file_response,
                                           actual_file_response):
=======
    def test_validate_v1_path_file(self, provider, search_for_file_response,
                                   actual_file_response, no_folder_response):
>>>>>>> e16a03a3
        file_name = 'file.txt'
        file_id = '1234ideclarethumbwar'

        query_url = provider.build_url(
            'files', provider.folder['id'], 'children',
            q=_build_title_search_query(provider, file_name, False),
            fields='items(id)'
        )
        wrong_query_url = provider.build_url(
            'files', provider.folder['id'], 'children',
            q=_build_title_search_query(provider, file_name, True),
            fields='items(id)'
        )
        specific_url = provider.build_url('files', file_id, fields='id,title,mimeType')

        aiohttpretty.register_json_uri('GET', query_url, body=search_for_file_response)
        aiohttpretty.register_json_uri('GET', wrong_query_url, body=no_folder_response)
        aiohttpretty.register_json_uri('GET', specific_url, body=actual_file_response)

        try:
            wb_path_v1 = await provider.validate_v1_path('/' + file_name)
        except Exception as exc:
            pytest.fail(str(exc))

        with pytest.raises(exceptions.NotFoundError) as exc:
            await provider.validate_v1_path('/' + file_name + '/')

        assert exc.value.code == client.NOT_FOUND

        wb_path_v0 = await provider.validate_path('/' + file_name)

        assert wb_path_v1 == wb_path_v0

    @pytest.mark.asyncio
    @pytest.mark.aiohttpretty
<<<<<<< HEAD
    async def test_validate_v1_path_folder(self, provider, search_for_folder_response,
                                             actual_folder_response):
=======
    def test_validate_v1_path_folder(self, provider, search_for_folder_response,
                                     actual_folder_response, no_file_response):
>>>>>>> e16a03a3
        folder_name = 'foofolder'
        folder_id = 'whyis6afraidof7'

        query_url = provider.build_url(
            'files', provider.folder['id'], 'children',
            q=_build_title_search_query(provider, folder_name, True),
            fields='items(id)'
        )
        wrong_query_url = provider.build_url(
            'files', provider.folder['id'], 'children',
            q=_build_title_search_query(provider, folder_name, False),
            fields='items(id)'
        )
        specific_url = provider.build_url('files', folder_id, fields='id,title,mimeType')

        aiohttpretty.register_json_uri('GET', query_url, body=search_for_folder_response)
        aiohttpretty.register_json_uri('GET', wrong_query_url, body=no_file_response)
        aiohttpretty.register_json_uri('GET', specific_url, body=actual_folder_response)

        try:
            wb_path_v1 = await provider.validate_v1_path('/' + folder_name + '/')
        except Exception as exc:
            pytest.fail(str(exc))

        with pytest.raises(exceptions.NotFoundError) as exc:
            await provider.validate_v1_path('/' + folder_name)

        assert exc.value.code == client.NOT_FOUND

        wb_path_v0 = await provider.validate_path('/' + folder_name + '/')

        assert wb_path_v1 == wb_path_v0


class TestCRUD:

    @pytest.mark.asyncio
    @pytest.mark.aiohttpretty
    async def test_download_drive(self, provider):
        body = b'we love you conrad'
        item = fixtures.list_file['items'][0]
        path = WaterButlerPath('/birdie.jpg', _ids=(provider.folder['id'], item['id']))

        download_file_url = item['downloadUrl']
        metadata_url = provider.build_url('files', path.identifier)

        aiohttpretty.register_json_uri('GET', metadata_url, body=item)
        aiohttpretty.register_uri('GET', download_file_url, body=body, auto_length=True)

        result = await provider.download(path)

        content = await result.read()
        assert content == body

    @pytest.mark.asyncio
    @pytest.mark.aiohttpretty
    async def test_download_drive_revision(self, provider):
        revision = 'oldest'
        body = b'we love you conrad'
        item = fixtures.list_file['items'][0]
        path = WaterButlerPath('/birdie.jpg', _ids=(provider.folder['id'], item['id']))

        download_file_url = item['downloadUrl']
        metadata_url = provider.build_url('files', path.identifier)
        revision_url = provider.build_url('files', item['id'], 'revisions', revision, alt='json')

        aiohttpretty.register_json_uri('GET', revision_url, body=item)
        aiohttpretty.register_json_uri('GET', metadata_url, body=item)
        aiohttpretty.register_uri('GET', download_file_url, body=body, auto_length=True)

        result = await provider.download(path, revision=revision)
        content = await result.read()

        assert content == body

    @pytest.mark.asyncio
    @pytest.mark.aiohttpretty
    async def test_download_docs(self, provider):
        body = b'we love you conrad'
        item = fixtures.docs_file_metadata
        path = WaterButlerPath('/birdie.jpg', _ids=(provider.folder['id'], item['id']))

        metadata_url = provider.build_url('files', path.identifier)
        revisions_url = provider.build_url('files', item['id'], 'revisions')
        download_file_url = item['exportLinks']['application/vnd.openxmlformats-officedocument.wordprocessingml.document']

        aiohttpretty.register_json_uri('GET', metadata_url, body=item)
        aiohttpretty.register_uri('GET', download_file_url, body=body, auto_length=True)
        aiohttpretty.register_json_uri('GET', revisions_url, body={'items': [{'id': 'foo'}]})

        result = await provider.download(path)
        content = await result.read()
        assert content == body

    @pytest.mark.asyncio
    @pytest.mark.aiohttpretty
    async def test_upload_create(self, provider, file_stream):
        upload_id = '7'
        item = fixtures.list_file['items'][0]
        path = WaterButlerPath('/birdie.jpg', _ids=(provider.folder['id'], None))

        start_upload_url = provider._build_upload_url('files', uploadType='resumable')
        finish_upload_url = provider._build_upload_url('files', uploadType='resumable', upload_id=upload_id)

        aiohttpretty.register_json_uri('PUT', finish_upload_url, body=item)
        aiohttpretty.register_uri('POST', start_upload_url, headers={'LOCATION': 'http://waterbutler.io?upload_id={}'.format(upload_id)})

        result, created = await provider.upload(file_stream, path)

        expected = GoogleDriveFileMetadata(item, path)

        assert created is True
        assert result == expected
        assert aiohttpretty.has_call(method='PUT', uri=finish_upload_url)
        assert aiohttpretty.has_call(method='POST', uri=start_upload_url)

    @pytest.mark.asyncio
    @pytest.mark.aiohttpretty
    async def test_upload_doesnt_unquote(self, provider, file_stream):
        upload_id = '7'
        item = fixtures.list_file['items'][0]
        path = GoogleDrivePath('/birdie%2F %20".jpg', _ids=(provider.folder['id'], None))

        start_upload_url = provider._build_upload_url('files', uploadType='resumable')
        finish_upload_url = provider._build_upload_url('files', uploadType='resumable', upload_id=upload_id)

        aiohttpretty.register_json_uri('PUT', finish_upload_url, body=item)
        aiohttpretty.register_uri('POST', start_upload_url, headers={'LOCATION': 'http://waterbutler.io?upload_id={}'.format(upload_id)})

        result, created = await provider.upload(file_stream, path)

        expected = GoogleDriveFileMetadata(item, path)

        assert created is True
        assert result == expected
        assert aiohttpretty.has_call(method='POST', uri=start_upload_url)
        assert aiohttpretty.has_call(method='PUT', uri=finish_upload_url)

    @pytest.mark.asyncio
    @pytest.mark.aiohttpretty
    async def test_upload_update(self, provider, file_stream):
        upload_id = '7'
        item = fixtures.list_file['items'][0]
        path = WaterButlerPath('/birdie.jpg', _ids=(provider.folder['id'], item['id']))

        start_upload_url = provider._build_upload_url('files', path.identifier, uploadType='resumable')
        finish_upload_url = provider._build_upload_url('files', path.identifier, uploadType='resumable', upload_id=upload_id)

        aiohttpretty.register_json_uri('PUT', finish_upload_url, body=item)
        aiohttpretty.register_uri('PUT', start_upload_url, headers={'LOCATION': 'http://waterbutler.io?upload_id={}'.format(upload_id)})
        result, created = await provider.upload(file_stream, path)

        assert aiohttpretty.has_call(method='PUT', uri=start_upload_url)
        assert aiohttpretty.has_call(method='PUT', uri=finish_upload_url)
        assert created is False
        expected = GoogleDriveFileMetadata(item, path)
        assert result == expected

    @pytest.mark.asyncio
    @pytest.mark.aiohttpretty
    async def test_upload_create_nested(self, provider, file_stream):
        upload_id = '7'
        item = fixtures.list_file['items'][0]
        path = WaterButlerPath(
            '/ed/sullivan/show.mp3',
            _ids=[str(x) for x in range(3)]
        )

        start_upload_url = provider._build_upload_url('files', uploadType='resumable')
        finish_upload_url = provider._build_upload_url('files', uploadType='resumable', upload_id=upload_id)
        aiohttpretty.register_uri('POST', start_upload_url, headers={'LOCATION': 'http://waterbutler.io?upload_id={}'.format(upload_id)})
        aiohttpretty.register_json_uri('PUT', finish_upload_url, body=item)
        result, created = await provider.upload(file_stream, path)

        assert aiohttpretty.has_call(method='POST', uri=start_upload_url)
        assert aiohttpretty.has_call(method='PUT', uri=finish_upload_url)
        assert created is True
        expected = GoogleDriveFileMetadata(item, path)
        assert result == expected

    @pytest.mark.asyncio
    @pytest.mark.aiohttpretty
    async def test_delete(self, provider):
        item = fixtures.list_file['items'][0]
        path = WaterButlerPath('/birdie.jpg', _ids=(None, item['id']))
        delete_url = provider.build_url('files', item['id'])
        del_url_body = dumps({'labels': {'trashed': 'true'}})
        aiohttpretty.register_uri('PUT',
                                  delete_url,
                                  body=del_url_body,
                                  status=200)

        result = await provider.delete(path)

        assert result is None
        assert aiohttpretty.has_call(method='PUT', uri=delete_url)

    @pytest.mark.asyncio
    @pytest.mark.aiohttpretty
    async def test_delete_folder(self, provider):
        item = fixtures.folder_metadata
        del_url = provider.build_url('files', item['id'])
        del_url_body = dumps({'labels': {'trashed': 'true'}})

        path = WaterButlerPath('/foobar/', _ids=('doesntmatter', item['id']))

        aiohttpretty.register_uri('PUT',
                                  del_url,
                                  body=del_url_body,
                                  status=200)

        result = await provider.delete(path)

        assert aiohttpretty.has_call(method='PUT', uri=del_url)

    @pytest.mark.asyncio
    @pytest.mark.aiohttpretty
    async def test_delete_not_existing(self, provider):
        with pytest.raises(exceptions.NotFoundError):
            await provider.delete(WaterButlerPath('/foobar/'))


class TestMetadata:

    @pytest.mark.asyncio
    @pytest.mark.aiohttpretty
    async def test_metadata_file_root(self, provider):
        path = WaterButlerPath('/birdie.jpg', _ids=(provider.folder['id'], fixtures.list_file['items'][0]['id']))

        list_file_url = provider.build_url('files', path.identifier)
        aiohttpretty.register_json_uri('GET', list_file_url, body=fixtures.list_file['items'][0])

        result = await provider.metadata(path)

        expected = GoogleDriveFileMetadata(fixtures.list_file['items'][0], path)
        assert result == expected

    @pytest.mark.asyncio
    @pytest.mark.aiohttpretty
    async def test_metadata_file_root_not_found(self, provider):
        path = '/birdie.jpg'
        path = WaterButlerPath('/birdie.jpg', _ids=(provider.folder['id'], None))

        with pytest.raises(exceptions.MetadataError) as exc_info:
            await provider.metadata(path)

        assert exc_info.value.code == 404

    @pytest.mark.asyncio
    @pytest.mark.aiohttpretty
    async def test_metadata_file_nested(self, provider):
        path = GoogleDrivePath(
            '/hugo/kim/pins',
            _ids=[str(x) for x in range(4)]
        )

        item = fixtures.generate_list(3)['items'][0]
        url = provider.build_url('files', path.identifier)

        aiohttpretty.register_json_uri('GET', url, body=item)

        result = await provider.metadata(path)

        expected = GoogleDriveFileMetadata(item, path)
        assert result == expected
        assert aiohttpretty.has_call(method='GET', uri=url)

    # @pytest.mark.asyncio
    # @pytest.mark.aiohttpretty
    # async def test_metadata_file_nested_not_child(self, provider):
    #     path = '/ed/sullivan/show.mp3'
    #     query = provider._build_query(provider.folder['id'], title='ed')
    #     url = provider.build_url('files', q=query, alt='json')
    #     aiohttpretty.register_json_uri('GET', url, body={'items': []})

    #     with pytest.raises(exceptions.MetadataError) as exc_info:
    #         await provider.metadata(path)

    #     assert exc_info.value.code == 404

    @pytest.mark.asyncio
    @pytest.mark.aiohttpretty
    async def test_metadata_root_folder(self, provider):
        path = await provider.validate_path('/')
        query = provider._build_query(provider.folder['id'])
        list_file_url = provider.build_url('files', q=query, alt='json')
        aiohttpretty.register_json_uri('GET', list_file_url, body=fixtures.list_file)

        result = await provider.metadata(path)

        expected = GoogleDriveFileMetadata(
            fixtures.list_file['items'][0],
            path.child(fixtures.list_file['items'][0]['title'])
        )
        assert result == [expected]

    @pytest.mark.asyncio
    @pytest.mark.aiohttpretty
    async def test_metadata_folder_nested(self, provider):
        path = GoogleDrivePath(
            '/hugo/kim/pins/',
            _ids=[str(x) for x in range(4)]
        )

        body = fixtures.generate_list(3)
        item = body['items'][0]

        query = provider._build_query(path.identifier)
        url = provider.build_url('files', q=query, alt='json')

        aiohttpretty.register_json_uri('GET', url, body=body)

        result = await provider.metadata(path)

        expected = GoogleDriveFileMetadata(item, path.child(item['title']))

        assert result == [expected]
        assert aiohttpretty.has_call(method='GET', uri=url)

    @pytest.mark.asyncio
    @pytest.mark.aiohttpretty
    async def test_folder_metadata(self, provider):
        path = GoogleDrivePath(
            '/hugo/kim/pins/',
            _ids=[str(x) for x in range(4)]
        )

        body = fixtures.generate_list(3, **fixtures.folder_metadata)
        item = body['items'][0]

        query = provider._build_query(path.identifier)
        url = provider.build_url('files', q=query, alt='json')

        aiohttpretty.register_json_uri('GET', url, body=body)

        result = await provider.metadata(path)

        expected = GoogleDriveFolderMetadata(item, path.child(item['title'], folder=True))

        assert result == [expected]
        assert aiohttpretty.has_call(method='GET', uri=url)


class TestRevisions:

    @pytest.mark.asyncio
    @pytest.mark.aiohttpretty
    async def test_get_revisions(self, provider):
        item = fixtures.list_file['items'][0]
        path = WaterButlerPath('/birdie.jpg', _ids=('doesntmatter', item['id']))

        revisions_url = provider.build_url('files', item['id'], 'revisions')
        aiohttpretty.register_json_uri('GET', revisions_url, body=fixtures.revisions_list)

        result = await provider.revisions(path)

        expected = [
            GoogleDriveRevision(each)
            for each in fixtures.revisions_list['items']
        ]
        assert result == expected

    @pytest.mark.asyncio
    @pytest.mark.aiohttpretty
    async def test_get_revisions_no_revisions(self, provider):
        item = fixtures.list_file['items'][0]
        metadata_url = provider.build_url('files', item['id'])
        revisions_url = provider.build_url('files', item['id'], 'revisions')
        path = WaterButlerPath('/birdie.jpg', _ids=('doesntmatter', item['id']))

        aiohttpretty.register_json_uri('GET', metadata_url, body=item)
        aiohttpretty.register_json_uri('GET', revisions_url, body=fixtures.revisions_list_empty)

        result = await provider.revisions(path)

        expected = [
            GoogleDriveRevision({
                'modifiedDate': item['modifiedDate'],
                'id': fixtures.revisions_list_empty['etag'] + ds.DRIVE_IGNORE_VERSION,
            })
        ]
        assert result == expected

    @pytest.mark.asyncio
    @pytest.mark.aiohttpretty
    async def test_get_revisions_doesnt_exist(self, provider):
        with pytest.raises(exceptions.NotFoundError):
            await provider.revisions(WaterButlerPath('/birdie.jpg'))


class TestCreateFolder:

    @pytest.mark.asyncio
    @pytest.mark.aiohttpretty
    async def test_already_exists(self, provider):
        path = WaterButlerPath('/hugo/', _ids=('doesnt', 'matter'))

        with pytest.raises(exceptions.FolderNamingConflict) as e:
            await provider.create_folder(path)

        assert e.value.code == 409
        assert e.value.message == 'Cannot create folder "{}" because a file or folder already exists at path "{}"'.format(path.name, str(path))

    @pytest.mark.asyncio
    @pytest.mark.aiohttpretty
    async def test_returns_metadata(self, provider):
        path = WaterButlerPath('/osf%20test/', _ids=(provider.folder['id'], None))

        aiohttpretty.register_json_uri('POST', provider.build_url('files'), body=fixtures.folder_metadata)

        resp = await provider.create_folder(path)

        assert resp.kind == 'folder'
        assert resp.name == 'osf test'
        assert resp.path == '/osf%20test/'

    @pytest.mark.asyncio
    @pytest.mark.aiohttpretty
    async def test_raises_non_404(self, provider):
        path = WaterButlerPath('/hugo/kim/pins/', _ids=(provider.folder['id'], 'something', 'something', None))

        url = provider.build_url('files')
        aiohttpretty.register_json_uri('POST', url, status=418)

        with pytest.raises(exceptions.CreateFolderError) as e:
            await provider.create_folder(path)

        assert e.value.code == 418

    @pytest.mark.asyncio
    @pytest.mark.aiohttpretty
    async def test_must_be_folder(self, provider, monkeypatch):
        with pytest.raises(exceptions.CreateFolderError) as e:
            await provider.create_folder(WaterButlerPath('/carp.fish', _ids=('doesnt', 'matter')))<|MERGE_RESOLUTION|>--- conflicted
+++ resolved
@@ -121,13 +121,8 @@
 
     @pytest.mark.asyncio
     @pytest.mark.aiohttpretty
-<<<<<<< HEAD
     async def test_validate_v1_path_file(self, provider, search_for_file_response,
-                                           actual_file_response):
-=======
-    def test_validate_v1_path_file(self, provider, search_for_file_response,
-                                   actual_file_response, no_folder_response):
->>>>>>> e16a03a3
+                                         actual_file_response, no_folder_response):
         file_name = 'file.txt'
         file_id = '1234ideclarethumbwar'
 
@@ -163,13 +158,8 @@
 
     @pytest.mark.asyncio
     @pytest.mark.aiohttpretty
-<<<<<<< HEAD
     async def test_validate_v1_path_folder(self, provider, search_for_folder_response,
-                                             actual_folder_response):
-=======
-    def test_validate_v1_path_folder(self, provider, search_for_folder_response,
-                                     actual_folder_response, no_file_response):
->>>>>>> e16a03a3
+                                           actual_folder_response, no_file_response):
         folder_name = 'foofolder'
         folder_id = 'whyis6afraidof7'
 
