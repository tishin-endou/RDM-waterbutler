import os
import io
import asyncio
from http import client
from unittest import mock

import pytest
import aiohttpretty

from tests import utils

from waterbutler.core import streams
from waterbutler.core import metadata
from waterbutler.core import exceptions
from waterbutler.server import settings
from waterbutler.core.path import WaterButlerPath
from waterbutler.providers.osfstorage import OSFStorageProvider
from waterbutler.providers.osfstorage.settings import FILE_PATH_COMPLETE


@pytest.fixture
def file_content():
    return b'sleepy'


@pytest.fixture
def file_like(file_content):
    return io.BytesIO(file_content)


@pytest.fixture
def file_stream(file_like):
    return streams.FileStreamReader(file_like)


@pytest.fixture
def auth():
    return {
        'id': 'cat',
        'name': 'cat',
        'email': 'cat@cat.com',
    }


@pytest.fixture
def credentials():
    return {
        'storage': {
            'access_key': 'Dont dead',
            'secret_key': 'open inside',
        },
        'archive': {},
        'parity': {},
    }


@pytest.fixture
def settings():
    return {
        'justa': 'setting',
        'nid': 'foo',
        'rootId': 'rootId',
        'baseUrl': 'https://waterbutler.io',
        'storage': {
            'provider': 'mock',
        },
        'archive': {},
        'parity': {},
    }


@pytest.fixture
def provider_and_mock(monkeypatch, auth, credentials, settings):
    mock_provider = utils.MockProvider1({}, {}, {})

    mock_provider.copy = utils.MockCoroutine()
    mock_provider.move = utils.MockCoroutine()
    mock_provider.delete = utils.MockCoroutine()
    mock_provider.upload = utils.MockCoroutine()
    mock_provider.download = utils.MockCoroutine()
    mock_provider.metadata = utils.MockCoroutine()

    mock_make_provider = mock.Mock(return_value=mock_provider)
    monkeypatch.setattr(OSFStorageProvider, 'make_provider', mock_make_provider)
    return OSFStorageProvider(auth, credentials, settings), mock_provider


@pytest.fixture
def provider(provider_and_mock):
    provider, _ = provider_and_mock
    return provider


@pytest.fixture
def osf_response():
    return {
        'data': {
            'path': 'test/path',
            'name': 'unrelatedpath',
        },
        'settings': {
            'justa': 'settings'
        }
    }

@pytest.fixture
def upload_response():
    return {
        'version': 'vid',
        'status': 'success',
        'data': {
            'downloads': 10,
            'version': 8,
            'path': '/dfl893b1pdn11kd28b',
            'checkout': None,
            'md5': 'abcdabcdabcdabcdabcdabcdabcd',
            'sha256': '123123123123123123',
        }
    }


@pytest.fixture
def mock_path():
    return WaterButlerPath('/unrelatedpath', _ids=('rootId', 'another'))


@pytest.fixture
def mock_folder_path():
    return WaterButlerPath('/unrelatedfolder/', _ids=('rootId', 'another'))


<<<<<<< HEAD
@pytest.mark.asyncio
=======
@pytest.fixture
def folder_lineage():
    return {
        'data': [
            {
                'id': '56045626cfe191ead0264305',
                'kind': 'folder',
                'name': 'Lunchbuddy',
                'path': '/56045626cfe191ead0264305/'
            },
            {
                'id': '560012ffcfe1910de19a872f',
                'kind': 'folder',
                'name': '',
                'path': '/560012ffcfe1910de19a872f/'
            }
        ]
    }


@pytest.fixture
def file_lineage():
    return {
        'data': [
            {
                'contentType': None,
                'downloads': 0,
                'id': '56152738cfe1912c7d74cad7',
                'kind': 'file',
                'md5': '067a41deb18fc7b0bbbd748f24f89ebb',
                'modified': '2015-10-07T10:07:52',
                'name': 'bar.txt',
                'path': '/56152738cfe1912c7d74cad7',
                'sha256': 'ca01ef62c58964ce437fc300418c29a471ff92a991e4123a65ca8bf65d318710',
                'size': 17,
                'version': 1
            },
            {
                'id': '560012ffcfe1910de19a872f',
                'kind': 'folder',
                'name': '',
                'path': '/560012ffcfe1910de19a872f/'}
        ]
    }


@async
>>>>>>> cf7363aa
@pytest.mark.aiohttpretty
async def test_download(monkeypatch, provider_and_mock, osf_response, mock_path):
    provider, inner_provider = provider_and_mock

    base_url = provider.build_url(mock_path.identifier, 'download', version=None, mode=None)
    url, _, params = provider.build_signed_url('GET', base_url)

    aiohttpretty.register_json_uri('GET', url, params=params, body=osf_response)

    await provider.download(mock_path)

    assert provider.make_provider.called
    assert inner_provider.download.called

    assert aiohttpretty.has_call(method='GET', uri=url, params=params)
    provider.make_provider.assert_called_once_with(osf_response['settings'])
    inner_provider.download.assert_called_once_with(path=WaterButlerPath('/test/path'), displayName='unrelatedpath')


@pytest.mark.asyncio
@pytest.mark.aiohttpretty
async def test_delete(monkeypatch, provider, mock_path):
    path = WaterButlerPath('/unrelatedpath', _ids=('Doesntmatter', 'another'))
    params = {'user': 'cat'}
    base_url = provider.build_url(path.identifier)
    url, _, params = provider.build_signed_url('DELETE', base_url, params=params)
    aiohttpretty.register_uri('DELETE', url, params=params, status_code=200)

    await provider.delete(path)

    assert aiohttpretty.has_call(method='DELETE', uri=url, check_params=False)


@pytest.mark.asyncio
@pytest.mark.aiohttpretty
<<<<<<< HEAD
async def test_provider_metadata_empty(monkeypatch, provider, mock_folder_path):
    url = 'https://waterbutler.io/{}/children/'.format(mock_folder_path.identifier)
    aiohttpretty.register_json_uri('GET', url, status_code=200, body=[])
=======
def test_provider_metadata_empty(monkeypatch, provider, mock_folder_path):
    base_url = provider.build_url(mock_folder_path.identifier, 'children')
    url, _, params = provider.build_signed_url('GET', base_url)
    aiohttpretty.register_json_uri('GET', url, params=params, status_code=200, body=[])
>>>>>>> cf7363aa

    res = await provider.metadata(mock_folder_path)

    assert res == []

    assert aiohttpretty.has_call(method='GET', uri=url, params=params)


@pytest.mark.asyncio
@pytest.mark.aiohttpretty
async def test_provider_metadata(monkeypatch, provider, mock_folder_path):
    items = [
        {
            'name': 'foo',
            'path': '/foo',
            'kind': 'file',
            'version': 10,
            'downloads': 1,
            'md5': '1234',
            'sha256': '2345',
        },
        {
            'name': 'bar',
            'path': '/bar',
            'kind': 'file',
            'version': 10,
            'downloads': 1,
            'md5': '1234',
            'sha256': '2345',
        },
        {
            'name': 'baz',
            'path': '/baz',
            'kind': 'folder'
        }
    ]
    url, _, params = provider.build_signed_url('GET', provider.build_url(mock_folder_path.identifier, 'children'))
    aiohttpretty.register_json_uri('GET', url, params=params, status=200, body=items)

    res = await provider.metadata(mock_folder_path)

    assert isinstance(res, list)

    for item in res:
        assert isinstance(item, metadata.BaseMetadata)
        assert item.name is not None
        assert item.path is not None
        assert item.provider == 'osfstorage'

    assert aiohttpretty.has_call(method='GET', uri=url, params=params)


class TestValidatePath:

    @async
    @pytest.mark.aiohttpretty
    def test_validate_v1_path_file(self, provider, file_lineage):
        file_path = '56152738cfe1912c7d74cad7'

        url, _, params = provider.build_signed_url('GET', 'https://waterbutler.io/{}/lineage/'.format(file_path))
        aiohttpretty.register_json_uri('GET', url, params=params, status=200, body=file_lineage)

        # folder_path = '56045626cfe191ead0264305'
        try:
            wb_path_v1 = yield from provider.validate_v1_path('/' + file_path)
        except Exception as exc:
            pytest.fail(str(exc))

        with pytest.raises(exceptions.NotFoundError) as exc:
            yield from provider.validate_v1_path('/' + file_path + '/')

        assert exc.value.code == client.NOT_FOUND

        wb_path_v0 = yield from provider.validate_path('/' + file_path)

        assert wb_path_v1 == wb_path_v0

    @async
    @pytest.mark.aiohttpretty
    def test_validate_v1_path_folder(self, provider, folder_lineage):
        folder_path = '56045626cfe191ead0264305'

        url, _, params = provider.build_signed_url('GET', 'https://waterbutler.io/{}/lineage/'.format(folder_path))
        aiohttpretty.register_json_uri('GET', url, params=params, status=200, body=folder_lineage)

        try:
            wb_path_v1 = yield from provider.validate_v1_path('/' + folder_path + '/')
        except Exception as exc:
            pytest.fail(str(exc))

        with pytest.raises(exceptions.NotFoundError) as exc:
            yield from provider.validate_v1_path('/' + folder_path)

        assert exc.value.code == client.NOT_FOUND

        wb_path_v0 = yield from provider.validate_path('/' + folder_path + '/')

        assert wb_path_v1 == wb_path_v0

class TestUploads:

    def patch_tasks(self, monkeypatch):
        basepath = 'waterbutler.providers.osfstorage.provider.{}'
        monkeypatch.setattr(basepath.format('os.rename'), lambda *_: None)
        monkeypatch.setattr(basepath.format('settings.RUN_TASKS'), False)
        monkeypatch.setattr(basepath.format('uuid.uuid4'), lambda: 'uniquepath')

    @pytest.mark.asyncio
    @pytest.mark.aiohttpretty
    async def test_upload_new(self, monkeypatch, provider_and_mock, file_stream, upload_response):
        self.patch_tasks(monkeypatch)

        path = WaterButlerPath('/newfile', _ids=('rootId', None))
        url = 'https://waterbutler.io/{}/children/'.format(path.parent.identifier)
        aiohttpretty.register_json_uri('POST', url, status=201, body=upload_response)

        provider, inner_provider = provider_and_mock
        inner_provider.metadata = utils.MockCoroutine(return_value=utils.MockFileMetadata())

        res, created = await provider.upload(file_stream, path)

        assert created is True
        assert res.name == 'newfile'
        assert res.extra['version'] == 8
        assert res.provider == 'osfstorage'
        assert res.extra['downloads'] == 10
        assert res.extra['checkout'] is None
        assert path.identifier_path == res.path

        inner_provider.delete.assert_called_once_with(WaterButlerPath('/uniquepath'))
        inner_provider.metadata.assert_called_once_with(WaterButlerPath('/' + file_stream.writers['sha256'].hexdigest))
        inner_provider.upload.assert_called_once_with(file_stream, WaterButlerPath('/uniquepath'), check_created=False, fetch_metadata=False)

    @pytest.mark.asyncio
    @pytest.mark.aiohttpretty
    async def test_upload_existing(self, monkeypatch, provider_and_mock, file_stream):
        self.patch_tasks(monkeypatch)
        provider, inner_provider = provider_and_mock

        path = WaterButlerPath('/foopath', _ids=('Test', 'OtherTest'))
        url = 'https://waterbutler.io/{}/children/'.format(path.parent.identifier)

        inner_provider.move.return_value = (utils.MockFileMetadata(), True)
        inner_provider.metadata.side_effect = exceptions.MetadataError('Boom!', code=404)

        aiohttpretty.register_json_uri('POST', url, status=200, body={'data': {'downloads': 10, 'version': 8, 'path': '/24601', 'checkout': 'hmoco', 'md5': '1234', 'sha256': '2345'}})

        res, created = await provider.upload(file_stream, path)

        assert created is False
        assert res.name == 'foopath'
        assert res.path == '/24601'
        assert res.extra['version'] == 8
        assert res.provider == 'osfstorage'
        assert res.extra['downloads'] == 10
        assert res.extra['checkout'] == 'hmoco'

        inner_provider.metadata.assert_called_once_with(WaterButlerPath('/' + file_stream.writers['sha256'].hexdigest))
        inner_provider.upload.assert_called_once_with(file_stream, WaterButlerPath('/uniquepath'), check_created=False, fetch_metadata=False)
        inner_provider.move.assert_called_once_with(inner_provider, WaterButlerPath('/uniquepath'), WaterButlerPath('/' + file_stream.writers['sha256'].hexdigest))

    @pytest.mark.asyncio
    @pytest.mark.aiohttpretty
    async def test_upload_and_tasks(self, monkeypatch, provider_and_mock, file_stream, credentials, settings):
        provider, inner_provider = provider_and_mock
        basepath = 'waterbutler.providers.osfstorage.provider.{}'
        path = WaterButlerPath('/foopath', _ids=('Test', 'OtherTest'))
        url = 'https://waterbutler.io/{}/children/'.format(path.parent.identifier)

        mock_parity = mock.Mock()
        mock_backup = mock.Mock()
        inner_provider.move.return_value = (utils.MockFileMetadata(), True)
        inner_provider.metadata.side_effect = exceptions.MetadataError('Boom!', code=404)

        aiohttpretty.register_json_uri('POST', url, status=201, body={'version': 'versionpk', 'data': {'version': 42, 'downloads': 30, 'path': '/alkjdaslke09', 'checkout': None, 'md5': 'abcd', 'sha256': 'bcde'}})

        monkeypatch.setattr(basepath.format('backup.main'), mock_backup)
        monkeypatch.setattr(basepath.format('parity.main'), mock_parity)
        monkeypatch.setattr(basepath.format('settings.RUN_TASKS'), True)
        monkeypatch.setattr(basepath.format('os.rename'), lambda *_: None)
        monkeypatch.setattr(basepath.format('uuid.uuid4'), lambda: 'uniquepath')

        res, created = await provider.upload(file_stream, path)

        assert created is True
        assert res.name == 'foopath'
        assert res.extra['version'] == 42
        assert res.provider == 'osfstorage'
        assert res.extra['downloads'] == 30
        assert res.extra['checkout'] is None

        inner_provider.upload.assert_called_once_with(file_stream, WaterButlerPath('/uniquepath'), check_created=False, fetch_metadata=False)
        complete_path = os.path.join(FILE_PATH_COMPLETE, file_stream.writers['sha256'].hexdigest)
        mock_parity.assert_called_once_with(complete_path, credentials['parity'], settings['parity'])
        mock_backup.assert_called_once_with(complete_path, 'versionpk', 'https://waterbutler.io/hooks/metadata/', credentials['archive'], settings['parity'])
        inner_provider.metadata.assert_called_once_with(WaterButlerPath('/' + file_stream.writers['sha256'].hexdigest))
        inner_provider.move.assert_called_once_with(inner_provider, WaterButlerPath('/uniquepath'), WaterButlerPath('/' + file_stream.writers['sha256'].hexdigest))<|MERGE_RESOLUTION|>--- conflicted
+++ resolved
@@ -129,9 +129,6 @@
     return WaterButlerPath('/unrelatedfolder/', _ids=('rootId', 'another'))
 
 
-<<<<<<< HEAD
-@pytest.mark.asyncio
-=======
 @pytest.fixture
 def folder_lineage():
     return {
@@ -178,8 +175,7 @@
     }
 
 
-@async
->>>>>>> cf7363aa
+@pytest.mark.asyncio
 @pytest.mark.aiohttpretty
 async def test_download(monkeypatch, provider_and_mock, osf_response, mock_path):
     provider, inner_provider = provider_and_mock
@@ -215,16 +211,10 @@
 
 @pytest.mark.asyncio
 @pytest.mark.aiohttpretty
-<<<<<<< HEAD
 async def test_provider_metadata_empty(monkeypatch, provider, mock_folder_path):
-    url = 'https://waterbutler.io/{}/children/'.format(mock_folder_path.identifier)
-    aiohttpretty.register_json_uri('GET', url, status_code=200, body=[])
-=======
-def test_provider_metadata_empty(monkeypatch, provider, mock_folder_path):
     base_url = provider.build_url(mock_folder_path.identifier, 'children')
     url, _, params = provider.build_signed_url('GET', base_url)
     aiohttpretty.register_json_uri('GET', url, params=params, status_code=200, body=[])
->>>>>>> cf7363aa
 
     res = await provider.metadata(mock_folder_path)
 
