from http import client
from unittest import mock

import pytest

from waterbutler.core import exceptions
from waterbutler.core.path import WaterButlerPath

from tests.utils import MockCoroutine
from tests.server.api.v1.utils import mock_handler
from tests.server.api.v1.fixtures import (http_request, handler_auth,
                                          mock_folder_metadata, mock_file_metadata)


class TestValidatePut:

    @pytest.mark.asyncio
    async def test_postvalidate_put_file(self, http_request):

        handler = mock_handler(http_request)
        handler.path = WaterButlerPath('/file')
        handler.kind = 'file'
        handler.get_query_argument = mock.Mock(return_value=None)

        await handler.postvalidate_put()

        assert handler.target_path == handler.path
        handler.get_query_argument.assert_called_once_with('name', default=None)

    @pytest.mark.asyncio
<<<<<<< HEAD
    async def test_postvalidate_quota_ok(self, handler):
        handler.path = WaterButlerPath('/file')
        handler.kind = 'file'
        handler.get_query_argument = mock.Mock(return_value=None)
        handler.provider.NAME = 'osfstorage'
        handler.provider.get_quota = MockCoroutine(return_value={'used': 0, 'max': 10000})
        handler.request.headers = {'Content-Length': 5000}

        await handler.postvalidate_put()

        assert handler.target_path == handler.path
        handler.get_query_argument.assert_called_once_with('name', default=None)
        handler.provider.get_quota.assert_called_once_with()

    @pytest.mark.asyncio
    async def test_postvalidate_quota_denied(self, handler):
        handler.path = WaterButlerPath('/file')
        handler.kind = 'file'
        handler.get_query_argument = mock.Mock(return_value=None)
        handler.provider.NAME = 'osfstorage'
        handler.provider.get_quota = MockCoroutine(return_value={'used': 8000, 'max': 10000})
        handler.request.headers = {'Content-Length': 5000}

        with pytest.raises(exceptions.NotEnoughQuotaError) as exc:
            await handler.postvalidate_put()

        assert exc.value.message == 'You do not have enough available quota.'

        assert handler.target_path == handler.path
        handler.get_query_argument.assert_called_once_with('name', default=None)
        handler.provider.get_quota.assert_called_once_with()

    @pytest.mark.asyncio
    async def test_postvalidate_put_folder(self, handler):
=======
    async def test_postvalidate_put_folder(self, http_request):

        handler = mock_handler(http_request)
>>>>>>> d36433c4
        handler.path = WaterButlerPath('/Folder1/')
        handler.kind = 'folder'
        handler.get_query_argument = mock.Mock(return_value='child!')
        handler.provider.exists = MockCoroutine(return_value=False)
        handler.provider.can_duplicate_names = mock.Mock(return_value=False)

        await handler.postvalidate_put()

        assert handler.target_path == WaterButlerPath('/Folder1/child!/')
        handler.get_query_argument.assert_called_once_with('name', default=None)

        handler.provider.exists.assert_has_calls([
            mock.call(WaterButlerPath('/Folder1/child!', prepend=None)),
            mock.call(WaterButlerPath('/Folder1/child!', prepend=None))
        ])

    @pytest.mark.asyncio
    async def test_postvalidate_put_folder_naming_conflict(self, http_request):

        handler = mock_handler(http_request)
        handler.path = WaterButlerPath('/Folder1/')
        handler.kind = 'folder'
        handler.get_query_argument = mock.Mock(return_value='child!')
        handler.provider.exists = MockCoroutine(return_value=True)

        with pytest.raises(exceptions.NamingConflict) as exc:
            await handler.postvalidate_put()

        assert exc.value.message == 'Cannot complete action: file or folder "child!" already ' \
                                    'exists in this location'

        assert handler.target_path == WaterButlerPath('/Folder1/child!/')
        handler.get_query_argument.assert_called_once_with('name', default=None)
        handler.provider.exists.assert_called_once_with(
            WaterButlerPath('/Folder1/child!', prepend=None))

    @pytest.mark.asyncio
    async def test_postvalidate_put_cant_duplicate_names(self, http_request):

        handler = mock_handler(http_request)
        handler.path = WaterButlerPath('/Folder1/')
        handler.kind = 'folder'
        handler.provider.can_duplicate_names = mock.Mock(return_value=False)
        handler.get_query_argument = mock.Mock(return_value='child!')
        handler.provider.exists = MockCoroutine(return_value=False)

        await handler.postvalidate_put()

        assert handler.target_path == WaterButlerPath('/Folder1/child!/')
        handler.get_query_argument.assert_called_once_with('name', default=None)
        handler.provider.exists.assert_called_with(WaterButlerPath('/Folder1/child!', prepend=None))
        handler.provider.can_duplicate_names.assert_called_once_with()

    @pytest.mark.asyncio
    async def test_postvalidate_put_cant_duplicate_names_and_naming_conflict(self, http_request):

        handler = mock_handler(http_request)
        handler.path = WaterButlerPath('/Folder1/')
        handler.kind = 'folder'
        handler.provider.can_duplicate_names = mock.Mock(return_value=False)
        handler.get_query_argument = mock.Mock(return_value='child!')
        handler.provider.exists = MockCoroutine(side_effect=[False, True])

        with pytest.raises(exceptions.NamingConflict) as exc:
            await handler.postvalidate_put()

        assert exc.value.message == 'Cannot complete action: file or folder "child!" already ' \
                                    'exists in this location'

        handler.provider.can_duplicate_names.assert_called_once_with()
        handler.get_query_argument.assert_called_once_with('name', default=None)
        handler.provider.exists.assert_called_with(
            WaterButlerPath('/Folder1/child!', prepend=None))

    def test_invalid_kind(self, http_request):

        handler = mock_handler(http_request)
        handler.get_query_argument = mock.Mock(return_value='notafolder')

        with pytest.raises(exceptions.InvalidParameters) as exc:
            handler.prevalidate_put()

        handler.get_query_argument.assert_called_once_with('kind', default='file')
        assert exc.value.message == 'Kind must be file, folder or unspecified (interpreted as ' \
                                    'file), not notafolder'

    def test_default_kind(self, http_request):

        handler = mock_handler(http_request)
        handler.get_query_argument = mock.Mock(return_value='file')
        handler.request.headers.get = mock.Mock(side_effect=Exception('Breakout'))

        with pytest.raises(Exception) as exc:
            handler.prevalidate_put()

        assert handler.kind == 'file'
        assert exc.value.args == ('Breakout', )
        handler.get_query_argument.assert_called_once_with('kind', default='file')
        handler.request.headers.get.assert_called_once_with('Content-Length')

    def test_length_required_for_files(self, http_request):

        handler = mock_handler(http_request)
        handler.request.headers = {}
        handler.get_query_argument = mock.Mock(return_value='file')

        with pytest.raises(exceptions.InvalidParameters) as exc:
            handler.prevalidate_put()

        assert exc.value.code == client.LENGTH_REQUIRED
        assert exc.value.message == 'Content-Length is required for file uploads'
        handler.get_query_argument.assert_called_once_with('kind', default='file')

    def test_payload_with_folder(self, http_request):

        handler = mock_handler(http_request)
        handler.request.headers = {'Content-Length': 5000}
        handler.get_query_argument = mock.Mock(return_value='folder')

        with pytest.raises(exceptions.InvalidParameters) as exc:
            handler.prevalidate_put()

        assert exc.value.code == client.REQUEST_ENTITY_TOO_LARGE
        assert exc.value.message == 'Folder creation requests may not have a body'
        handler.get_query_argument.assert_called_once_with('kind', default='file')

    def test_payload_with_invalid_content_length(self, http_request):

        handler = mock_handler(http_request)
        handler.request.headers = {'Content-Length': 'notanumber'}
        handler.get_query_argument = mock.Mock(return_value='file')

        with pytest.raises(exceptions.InvalidParameters) as exc:
            handler.prevalidate_put()

        assert exc.value.code == client.BAD_REQUEST
        assert exc.value.message == 'Invalid Content-Length'
        handler.get_query_argument.assert_called_once_with('kind', default='file')

    @pytest.mark.asyncio
    async def test_name_required_for_dir(self, http_request):

        handler = mock_handler(http_request)
        handler.path = WaterButlerPath('/', folder=True)
        handler.get_query_argument = mock.Mock(return_value=None)

        with pytest.raises(exceptions.InvalidParameters) as exc:
            await handler.postvalidate_put()

        assert exc.value.message == 'Missing required parameter \'name\''
        handler.get_query_argument.assert_called_once_with('name', default=None)

    @pytest.mark.asyncio
    async def test_name_refused_for_file(self, http_request):

        handler = mock_handler(http_request)
        handler.path = WaterButlerPath('/foo.txt', folder=False)
        handler.get_query_argument = mock.Mock(return_value='bar.txt')

        with pytest.raises(exceptions.InvalidParameters) as exc:
            await handler.postvalidate_put()

        assert exc.value.message == "'name' parameter doesn't apply to actions on files"
        handler.get_query_argument.assert_called_once_with('name', default=None)

    @pytest.mark.asyncio
    async def test_kind_must_be_folder(self, http_request):

        handler = mock_handler(http_request)
        handler.path = WaterButlerPath('/adlkjf')
        handler.get_query_argument = mock.Mock(return_value=None)
        handler.kind = 'folder'

        with pytest.raises(exceptions.InvalidParameters) as exc:
            await handler.postvalidate_put()

        assert exc.value.message == 'Path must be a folder (and end with a "/") if trying to ' \
                                    'create a subfolder'
        assert exc.value.code == client.CONFLICT
        handler.get_query_argument.assert_called_once_with('name', default=None)


class TestCreateFolder:

    @pytest.mark.asyncio
    async def test_create_folder(self, http_request, mock_folder_metadata):

        handler = mock_handler(http_request)
        handler.resource = '3rqws'
        handler.provider.create_folder = MockCoroutine(return_value=mock_folder_metadata)
        handler.target_path = WaterButlerPath('/apath/')
        handler.set_status = mock.Mock()

        await handler.create_folder()

        handler.set_status.assert_called_once_with(201)
        handler.write.assert_called_once_with({
            'data': mock_folder_metadata.json_api_serialized('3rqws')
        })
        handler.provider.create_folder.assert_called_once_with(WaterButlerPath('/apath/'))


class TestUploadFile:

    @pytest.mark.asyncio
    async def test_created(self, http_request, mock_file_metadata):

        handler = mock_handler(http_request)
        handler.resource = '3rqws'
        handler.uploader.set_result((mock_file_metadata, True))
        handler.set_status = mock.Mock()

        await handler.upload_file()

        assert handler.wsock.close.called
        assert handler.writer.close.called
        handler.set_status.assert_called_once_with(201)
        handler.write.assert_called_once_with({
            'data': mock_file_metadata.json_api_serialized('3rqws')
        })

    @pytest.mark.asyncio
    async def test_not_created(self, http_request, mock_file_metadata):

        handler = mock_handler(http_request)
        handler.resource = '3rqws'
        handler.uploader.set_result((mock_file_metadata, False))
        handler.set_status = mock.Mock()

        await handler.upload_file()

        assert handler.wsock.close.called
        assert handler.writer.close.called
        assert handler.set_status.called is False
        handler.write.assert_called_once_with({
            'data': mock_file_metadata.json_api_serialized('3rqws')
        })<|MERGE_RESOLUTION|>--- conflicted
+++ resolved
@@ -28,7 +28,6 @@
         handler.get_query_argument.assert_called_once_with('name', default=None)
 
     @pytest.mark.asyncio
-<<<<<<< HEAD
     async def test_postvalidate_quota_ok(self, handler):
         handler.path = WaterButlerPath('/file')
         handler.kind = 'file'
@@ -62,12 +61,9 @@
         handler.provider.get_quota.assert_called_once_with()
 
     @pytest.mark.asyncio
-    async def test_postvalidate_put_folder(self, handler):
-=======
     async def test_postvalidate_put_folder(self, http_request):
 
         handler = mock_handler(http_request)
->>>>>>> d36433c4
         handler.path = WaterButlerPath('/Folder1/')
         handler.kind = 'folder'
         handler.get_query_argument = mock.Mock(return_value='child!')
