--- conflicted
+++ resolved
@@ -191,11 +191,7 @@
             })
             callback_url = self.auth['callback_url']
 
-<<<<<<< HEAD
-        resp = (await utils.send_signed_request('PUT', self.auth['callback_url'], payload))
-=======
-        resp = (yield from utils.send_signed_request('PUT', callback_url, payload))
->>>>>>> 4c1c53ff
+        resp = (await utils.send_signed_request('PUT', callback_url, payload))
 
         if resp.status != 200:
             data = await resp.read()
