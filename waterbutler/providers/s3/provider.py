import os
import hashlib
from urllib import parse

import xmltodict

import xml.sax.saxutils

from boto import config as boto_config
from boto.compat import BytesIO
from boto.utils import compute_md5
from boto.auth import get_auth_handler
from boto.s3.connection import S3Connection
from boto.s3.connection import OrdinaryCallingFormat

from waterbutler.core import streams
from waterbutler.core import provider
from waterbutler.core import exceptions
from waterbutler.core.path import WaterButlerPath

from waterbutler.providers.s3 import settings
from waterbutler.providers.s3.metadata import S3Revision
from waterbutler.providers.s3.metadata import S3FileMetadata
from waterbutler.providers.s3.metadata import S3FolderMetadata
from waterbutler.providers.s3.metadata import S3FolderKeyMetadata
from waterbutler.providers.s3.metadata import S3FileMetadataHeaders


class S3Provider(provider.BaseProvider):
    """Provider for the Amazon's S3
    """
    NAME = 's3'

    def __init__(self, auth, credentials, settings):
        """
        .. note::

            Neither `S3Connection#__init__` nor `S3Connection#get_bucket`
            sends a request.

        :param dict auth: Not used
        :param dict credentials: Dict containing `access_key` and `secret_key`
        :param dict settings: Dict containing `bucket`
        """
        super().__init__(auth, credentials, settings)

        self.connection = S3Connection(credentials['access_key'],
                credentials['secret_key'], calling_format=OrdinaryCallingFormat())
        self.bucket = self.connection.get_bucket(settings['bucket'], validate=False)
        self.encrypt_uploads = self.settings.get('encrypt_uploads', False)
        self.region = None

    async def validate_v1_path(self, path, **kwargs):
        await self._check_region()

        if path == '/':
            return WaterButlerPath(path)

        implicit_folder = path.endswith('/')

        if implicit_folder:
<<<<<<< HEAD
            resp = await self.make_request(
=======
            params = {'prefix': path, 'delimiter': '/'}
            resp = yield from self.make_request(
>>>>>>> 495966fd
                'GET',
                self.bucket.generate_url(settings.TEMP_URL_SECS, 'GET', query_parameters=params),
                params=params,
                expects=(200, 404),
                throws=exceptions.MetadataError,
            )
        else:
            resp = await self.make_request(
                'HEAD',
                self.bucket.new_key(path).generate_url(settings.TEMP_URL_SECS, 'HEAD'),
                expects=(200, 404),
                throws=exceptions.MetadataError,
            )

        await resp.release()

        if resp.status == 404:
            raise exceptions.NotFoundError(str(path))

        return WaterButlerPath(path)

    async def validate_path(self, path, **kwargs):
        return WaterButlerPath(path)

    def can_duplicate_names(self):
        return True

    def can_intra_copy(self, dest_provider, path=None):
        return type(self) == type(dest_provider) and not getattr(path, 'is_dir', False)

    def can_intra_move(self, dest_provider, path=None):
        return type(self) == type(dest_provider) and not getattr(path, 'is_dir', False)

    async def intra_copy(self, dest_provider, source_path, dest_path):
        """Copy key from one S3 bucket to another. The credentials specified in
        `dest_provider` must have read access to `source.bucket`.
        """
        await self._check_region()
        exists = await dest_provider.exists(dest_path)

        dest_key = dest_provider.bucket.new_key(dest_path.path)

        # ensure no left slash when joining paths
        source_path = '/' + os.path.join(self.settings['bucket'], source_path.path)
        headers = {'x-amz-copy-source': parse.quote(source_path)}
        url = dest_key.generate_url(
            settings.TEMP_URL_SECS,
            'PUT',
            headers=headers,
        )
        resp = await self.make_request(
            'PUT', url,
            headers=headers,
            expects=(200, ),
            throws=exceptions.IntraCopyError,
        )
        await resp.release()
        return (await dest_provider.metadata(dest_path)), not exists

    async def download(self, path, accept_url=False, version=None, range=None, **kwargs):
        """Returns a ResponseWrapper (Stream) for the specified path
        raises FileNotFoundError if the status from S3 is not 200

        :param str path: Path to the key you want to download
        :param dict \*\*kwargs: Additional arguments that are ignored
        :rtype: :class:`waterbutler.core.streams.ResponseStreamReader`
        :raises: :class:`waterbutler.core.exceptions.DownloadError`
        """
        await self._check_region()

        if not path.is_file:
            raise exceptions.DownloadError('No file specified for download', code=400)

        if not version or version.lower() == 'latest':
            query_parameters = None
        else:
            query_parameters = {'versionId': version}

        if kwargs.get('displayName'):
            response_headers = {'response-content-disposition': 'attachment; filename*=UTF-8\'\'{}'.format(parse.quote(kwargs['displayName']))}
        else:
            response_headers = {'response-content-disposition': 'attachment'}

        url = self.bucket.new_key(
            path.path
        ).generate_url(
            settings.TEMP_URL_SECS,
            query_parameters=query_parameters,
            response_headers=response_headers
        )

        if accept_url:
            return url

        resp = await self.make_request(
            'GET',
            url,
            range=range,
            expects=(200, 206),
            throws=exceptions.DownloadError,
        )

        return streams.ResponseStreamReader(resp)

    async def upload(self, stream, path, conflict='replace', **kwargs):
        """Uploads the given stream to S3

        :param waterbutler.core.streams.RequestWrapper stream: The stream to put to S3
        :param str path: The full path of the key to upload to/into

        :rtype: dict, bool
        """
        await self._check_region()

        path, exists = await self.handle_name_conflict(path, conflict=conflict)
        stream.add_writer('md5', streams.HashStreamWriter(hashlib.md5))

<<<<<<< HEAD
        resp = await self.make_request(
=======
        headers = {'Content-Length': str(stream.size)}

        # this is usually set in boto.s3.key.generate_url, but do it here
        # do be explicit about our header payloads for signing purposes
        if self.encrypt_uploads:
            headers['x-amz-server-side-encryption'] = 'AES256'

        upload_url = self.bucket.new_key(path.path).generate_url(
            settings.TEMP_URL_SECS,
            'PUT',
            headers=headers,
        )
        resp = yield from self.make_request(
>>>>>>> 495966fd
            'PUT',
            upload_url,
            data=stream,
<<<<<<< HEAD
            skip_auto_headers={'CONTENT-TYPE'},
            headers={'Content-Length': str(stream.size)},
=======
            headers=headers,
>>>>>>> 495966fd
            expects=(200, 201, ),
            throws=exceptions.UploadError,
        )
        # md5 is returned as ETag header as long as server side encryption is not used.
        # TODO: nice assertion error goes here
        assert resp.headers['ETag'].replace('"', '') == stream.writers['md5'].hexdigest

        await resp.release()
        return (await self.metadata(path, **kwargs)), not exists

    async def delete(self, path, **kwargs):
        """Deletes the key at the specified path

        :param str path: The path of the key to delete
        """
        await self._check_region()

        if path.is_file:
            resp = await self.make_request(
                'DELETE',
                self.bucket.new_key(path.path).generate_url(settings.TEMP_URL_SECS, 'DELETE'),
                expects=(200, 204, ),
                throws=exceptions.DeleteError,
            )
            await resp.release()
        else:
            await self._delete_folder(path, **kwargs)

    async def _delete_folder(self, path, **kwargs):
        """On S3, folders are not first-class objects, but are instead inferred from the names
        of their children.  A regular DELETE request issued against a folder will not work unless
        that folder is completely empty.  To fully delete an occupied folder, we must delete all
        of the comprising objects.  Amazon provides a bulk delete operation to simplify this.
        """
        await self._check_region()

        more_to_come = True
        content_keys = []
        query_params = {'prefix': path.path}
        marker = None

        while more_to_come:
            if marker is not None:
                query_params['marker'] = marker

            resp = await self.make_request(
                'GET',
                self.bucket.generate_url(settings.TEMP_URL_SECS, 'GET', query_parameters=query_params),
                params=query_params,
                expects=(200, ),
                throws=exceptions.MetadataError,
            )

            contents = await resp.read()
            parsed = xmltodict.parse(contents, strip_whitespace=False)['ListBucketResult']
            more_to_come = parsed.get('IsTruncated') == 'true'
            contents = parsed.get('Contents', [])

            if isinstance(contents, dict):
                contents = [contents]

            content_keys.extend([content['Key'] for content in contents])
            if len(content_keys) > 0:
                marker = content_keys[-1]

        while len(content_keys) > 0:
            key_batch = content_keys[:1000]
            del content_keys[:1000]

            payload = '<?xml version="1.0" encoding="UTF-8"?>'
            payload += '<Delete>'
            payload += ''.join(map(
                lambda x: '<Object><Key>{}</Key></Object>'.format(xml.sax.saxutils.escape(x)),
                key_batch
            ))
            payload += '</Delete>'
            payload = payload.encode('utf-8')
            md5 = compute_md5(BytesIO(payload))

            query_params = {'delete': ''}
            headers = {
                'Content-Length': str(len(payload)),
                'Content-MD5': md5[1],
                'Content-Type': 'text/xml',
            }

            # We depend on a customized version of boto that can make query parameters part of
            # the signature.
            url = self.bucket.generate_url(
                settings.TEMP_URL_SECS,
                'POST',
                query_parameters=query_params,
                headers=headers,
            )
            resp = await self.make_request(
                'POST',
                url,
                params=query_params,
                data=payload,
                headers=headers,
                expects=(200, 204, ),
                throws=exceptions.DeleteError,
            )
            await resp.release()

    async def revisions(self, path, **kwargs):
        """Get past versions of the requested key

        :param str path: The path to a key
        :rtype list:
        """
        await self._check_region()

<<<<<<< HEAD
        url = self.bucket.generate_url(settings.TEMP_URL_SECS, 'GET', query_parameters={'versions': ''})
        resp = await self.make_request(
=======
        query_params = {'prefix': path.path, 'delimiter': '/', 'versions': ''}
        url = self.bucket.generate_url(settings.TEMP_URL_SECS, 'GET', query_parameters=query_params)
        resp = yield from self.make_request(
>>>>>>> 495966fd
            'GET',
            url,
            params=query_params,
            expects=(200, ),
            throws=exceptions.MetadataError,
        )
        content = await resp.read()
        versions = xmltodict.parse(content)['ListVersionsResult'].get('Version') or []

        if isinstance(versions, dict):
            versions = [versions]

        return [
            S3Revision(item)
            for item in versions
            if item['Key'] == path.path
        ]

    async def metadata(self, path, revision=None, **kwargs):
        """Get Metadata about the requested file or folder

        :param WaterButlerPath path: The path to a key or folder
        :rtype: dict or list
        """
        await self._check_region()

        if path.is_dir:
            return (await self._metadata_folder(path))

        return (await self._metadata_file(path, revision=revision))

    async def create_folder(self, path, **kwargs):
        """
        :param str path: The path to create a folder at
        """
        await self._check_region()

        WaterButlerPath.validate_folder(path)

        if (await self.exists(path)):
            raise exceptions.FolderNamingConflict(str(path))

        async with self.request(
            'PUT',
            self.bucket.new_key(path.path).generate_url(settings.TEMP_URL_SECS, 'PUT'),
            skip_auto_headers={'CONTENT-TYPE'},
            expects=(200, 201),
            throws=exceptions.CreateFolderError
        ):
            return S3FolderMetadata({'Prefix': path.path})

    async def _metadata_file(self, path, revision=None):
        await self._check_region()

        if revision == 'Latest':
            revision = None
        resp = await self.make_request(
            'HEAD',
            self.bucket.new_key(
                path.path
            ).generate_url(
                settings.TEMP_URL_SECS,
                'HEAD',
                query_parameters={'versionId': revision} if revision else None
            ),
            expects=(200, ),
            throws=exceptions.MetadataError,
        )
        await resp.release()
        return S3FileMetadataHeaders(path.path, resp.headers)

    async def _metadata_folder(self, path):
        await self._check_region()

<<<<<<< HEAD
        resp = await self.make_request(
=======
        params = {'prefix': path.path, 'delimiter': '/'}
        resp = yield from self.make_request(
>>>>>>> 495966fd
            'GET',
            self.bucket.generate_url(settings.TEMP_URL_SECS, 'GET', query_parameters=params),
            params=params,
            expects=(200, ),
            throws=exceptions.MetadataError,
        )

        contents = await resp.read()

        parsed = xmltodict.parse(contents, strip_whitespace=False)['ListBucketResult']

        contents = parsed.get('Contents', [])
        prefixes = parsed.get('CommonPrefixes', [])

        if not contents and not prefixes and not path.is_root:
            # If contents and prefixes are empty then this "folder"
            # must exist as a key with a / at the end of the name
            # if the path is root there is no need to test if it exists
            resp = await self.make_request(
                'HEAD',
                self.bucket.new_key(path.path).generate_url(settings.TEMP_URL_SECS, 'HEAD'),
                expects=(200, ),
                throws=exceptions.MetadataError,
            )
            await resp.release()

        if isinstance(contents, dict):
            contents = [contents]

        if isinstance(prefixes, dict):
            prefixes = [prefixes]

        items = [
            S3FolderMetadata(item)
            for item in prefixes
        ]

        for content in contents:
            if content['Key'] == path.path:
                continue

            if content['Key'].endswith('/'):
                items.append(S3FolderKeyMetadata(content))
            else:
                items.append(S3FileMetadata(content))

        return items

    async def _check_region(self):
        """Lookup the region via bucket name, then update the host to match.

        Manually constructing the connection hostname allows us to use OrdinaryCallingFormat
        instead of SubdomainCallingFormat, which can break on buckets with periods in their name.
        The default region, US East (N. Virginia), is represented by the empty string and does not
        require changing the host.  Ireland is represented by the string 'EU', with the host
        parameter 'eu-west-1'.  All other regions return the host parameter as the region name.

        Region Naming: http://docs.aws.amazon.com/general/latest/gr/rande.html#s3_region
        """
        if self.region is None:
            self.region = await self._get_bucket_region()
            if self.region == 'EU':
                self.region = 'eu-west-1'

            if self.region != '':
                self.connection.host = self.connection.host.replace('s3.', 's3-' + self.region + '.', 1)
                self.connection._auth_handler = get_auth_handler(
                    self.connection.host, boto_config, self.connection.provider, self.connection._required_auth_capability())

    async def _get_bucket_region(self):
        """Bucket names are unique across all regions.

        Endpoint doc: http://docs.aws.amazon.com/AmazonS3/latest/API/RESTBucketGETlocation.html
        """
        resp = await self.make_request(
            'GET',
            self.bucket.generate_url(settings.TEMP_URL_SECS, 'GET', query_parameters={'location': ''}),
            expects=(200, ),
            throws=exceptions.MetadataError,
        )

        contents = await resp.read()
        parsed = xmltodict.parse(contents, strip_whitespace=False)
        return parsed['LocationConstraint'].get('#text', '')<|MERGE_RESOLUTION|>--- conflicted
+++ resolved
@@ -59,12 +59,8 @@
         implicit_folder = path.endswith('/')
 
         if implicit_folder:
-<<<<<<< HEAD
-            resp = await self.make_request(
-=======
             params = {'prefix': path, 'delimiter': '/'}
-            resp = yield from self.make_request(
->>>>>>> 495966fd
+            resp = await self.make_request(
                 'GET',
                 self.bucket.generate_url(settings.TEMP_URL_SECS, 'GET', query_parameters=params),
                 params=params,
@@ -182,9 +178,6 @@
         path, exists = await self.handle_name_conflict(path, conflict=conflict)
         stream.add_writer('md5', streams.HashStreamWriter(hashlib.md5))
 
-<<<<<<< HEAD
-        resp = await self.make_request(
-=======
         headers = {'Content-Length': str(stream.size)}
 
         # this is usually set in boto.s3.key.generate_url, but do it here
@@ -197,17 +190,11 @@
             'PUT',
             headers=headers,
         )
-        resp = yield from self.make_request(
->>>>>>> 495966fd
+        resp = await self.make_request(
             'PUT',
             upload_url,
             data=stream,
-<<<<<<< HEAD
-            skip_auto_headers={'CONTENT-TYPE'},
-            headers={'Content-Length': str(stream.size)},
-=======
             headers=headers,
->>>>>>> 495966fd
             expects=(200, 201, ),
             throws=exceptions.UploadError,
         )
@@ -321,14 +308,9 @@
         """
         await self._check_region()
 
-<<<<<<< HEAD
-        url = self.bucket.generate_url(settings.TEMP_URL_SECS, 'GET', query_parameters={'versions': ''})
-        resp = await self.make_request(
-=======
         query_params = {'prefix': path.path, 'delimiter': '/', 'versions': ''}
         url = self.bucket.generate_url(settings.TEMP_URL_SECS, 'GET', query_parameters=query_params)
-        resp = yield from self.make_request(
->>>>>>> 495966fd
+        resp = await self.make_request(
             'GET',
             url,
             params=query_params,
@@ -403,12 +385,8 @@
     async def _metadata_folder(self, path):
         await self._check_region()
 
-<<<<<<< HEAD
-        resp = await self.make_request(
-=======
         params = {'prefix': path.path, 'delimiter': '/'}
-        resp = yield from self.make_request(
->>>>>>> 495966fd
+        resp = await self.make_request(
             'GET',
             self.bucket.generate_url(settings.TEMP_URL_SECS, 'GET', query_parameters=params),
             params=params,
