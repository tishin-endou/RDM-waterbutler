import json
import http

from waterbutler.core import streams
from waterbutler.core import provider
from waterbutler.core import exceptions
from waterbutler.core.path import WaterButlerPath

from waterbutler.providers.dropbox import settings
from waterbutler.providers.dropbox.metadata import DropboxRevision
from waterbutler.providers.dropbox.metadata import DropboxFileMetadata
from waterbutler.providers.dropbox.metadata import DropboxFolderMetadata


class DropboxProvider(provider.BaseProvider):
    NAME = 'dropbox'
    BASE_URL = settings.BASE_URL

    def __init__(self, auth, credentials, settings):
        super().__init__(auth, credentials, settings)
        self.token = self.credentials['token']
        self.folder = self.settings['folder']

    async def validate_v1_path(self, path, **kwargs):
        if path == '/':
            return WaterButlerPath(path, prepend=self.folder)

        implicit_folder = path.endswith('/')

        resp = await self.make_request(
            'GET', self.build_url('metadata', 'auto', self.folder + path),
            expects=(200,),
            throws=exceptions.MetadataError
        )

        data = await resp.json()
        explicit_folder = data['is_dir']
        if explicit_folder != implicit_folder:
            raise exceptions.NotFoundError(str(path))

        return WaterButlerPath(path, prepend=self.folder)

    async def validate_path(self, path, **kwargs):
        return WaterButlerPath(path, prepend=self.folder)

    def can_duplicate_names(self):
        return False

    @property
    def default_headers(self):
        return {
            'Authorization': 'Bearer {}'.format(self.token),
        }

<<<<<<< HEAD
    async def intra_copy(self, dest_provider, src_path, dest_path):
=======
    @asyncio.coroutine
    def intra_copy(self, dest_provider, src_path, dest_path):
        dest_folder = dest_provider.folder

>>>>>>> d5fc53b4
        try:
            if self == dest_provider:
                resp = await self.make_request(
                    'POST',
                    self.build_url('fileops', 'copy'),
                    data={
                        'root': 'auto',
                        'from_path': src_path.full_path,
                        'to_path': dest_path.full_path,
                    },
                    expects=(200, 201),
                    throws=exceptions.IntraCopyError,
                )
            else:
                from_ref_resp = await self.make_request(
                    'GET',
                    self.build_url('copy_ref', 'auto', src_path.full_path),
                )
                from_ref_data = await from_ref_resp.json()
                resp = await self.make_request(
                    'POST',
                    self.build_url('fileops', 'copy'),
                    data={
                        'root': 'auto',
                        'from_copy_ref': from_ref_data['copy_ref'],
                        'to_path': dest_path,
                    },
                    headers=dest_provider.default_headers,
                    expects=(200, 201),
                    throws=exceptions.IntraCopyError,
                )
        except exceptions.IntraCopyError as e:
            if e.code != 403:
                raise

            await dest_provider.delete(dest_path)
            resp, _ = await self.intra_copy(dest_provider, src_path, dest_path)
            return resp, False

        # TODO Refactor into a function
        data = await resp.json()

        if not data['is_dir']:
            return DropboxFileMetadata(data, dest_folder), True

        folder = DropboxFolderMetadata(data, dest_folder)

        folder.children = []
        for item in data['contents']:
            if item['is_dir']:
                folder.children.append(DropboxFolderMetadata(item, dest_folder))
            else:
                folder.children.append(DropboxFileMetadata(item, dest_folder))

        return folder, True

    async def intra_move(self, dest_provider, src_path, dest_path):
        if dest_path.full_path.lower() == src_path.full_path.lower():
            # Dropbox does not support changing the casing in a file name
            raise exceptions.InvalidPathError('In Dropbox to change case, add or subtract other characters.')

        dest_folder = dest_provider.folder

        try:
            resp = await self.make_request(
                'POST',
                self.build_url('fileops', 'move'),
                data={
                    'root': 'auto',
                    'to_path': dest_path.full_path,
                    'from_path': src_path.full_path,
                },
                expects=(200, ),
                throws=exceptions.IntraMoveError,
            )
        except exceptions.IntraMoveError as e:
            if e.code != 403:
                raise

            await dest_provider.delete(dest_path)
            resp, _ = await self.intra_move(dest_provider, src_path, dest_path)
            return resp, False

        data = await resp.json()

        if not data['is_dir']:
            return DropboxFileMetadata(data, dest_folder), True

        folder = DropboxFolderMetadata(data, dest_folder)

        folder.children = []
        for item in data['contents']:
            if item['is_dir']:
                folder.children.append(DropboxFolderMetadata(item, dest_folder))
            else:
                folder.children.append(DropboxFileMetadata(item, dest_folder))

        return folder, True

    async def download(self, path, revision=None, range=None, **kwargs):
        if revision:
            url = self._build_content_url('files', 'auto', path.full_path, rev=revision)
        else:
            # Dont add unused query parameters
            url = self._build_content_url('files', 'auto', path.full_path)

        resp = await self.make_request(
            'GET',
            url,
            range=range,
            expects=(200, 206),
            throws=exceptions.DownloadError,
        )

        if 'Content-Length' not in resp.headers:
            size = json.loads(resp.headers['X-DROPBOX-METADATA'])['bytes']
        else:
            size = None

        return streams.ResponseStreamReader(resp, size=size)

    async def upload(self, stream, path, conflict='replace', **kwargs):
        path, exists = await self.handle_name_conflict(path, conflict=conflict)

        resp = await self.make_request(
            'PUT',
            self._build_content_url('files_put', 'auto', path.full_path),
            headers={'Content-Length': str(stream.size)},
            data=stream,
            expects=(200, ),
            throws=exceptions.UploadError,
        )

        data = await resp.json()
        return DropboxFileMetadata(data, self.folder), not exists

    async def delete(self, path, **kwargs):
        await self.make_request(
            'POST',
            self.build_url('fileops', 'delete'),
            data={'root': 'auto', 'path': path.full_path},
            expects=(200, ),
            throws=exceptions.DeleteError,
        )

    async def metadata(self, path, revision=None, **kwargs):
        if revision:
            url = self.build_url('revisions', 'auto', path.full_path, rev_limit=250)

        else:
            url = self.build_url('metadata', 'auto', path.full_path)
        resp = await self.make_request(
            'GET', url,
            expects=(200, ),
            throws=exceptions.MetadataError
        )

        data = await resp.json()

        if revision:
            try:
                data = next(v for v in (await resp.json()) if v['rev'] == revision)
            except StopIteration:
                raise exceptions.NotFoundError(str(path))

        # Dropbox will match a file or folder by name within the requested path
        if path.is_file and data['is_dir']:
            raise exceptions.MetadataError(
                "Could not retrieve file '{}'".format(path),
                code=http.client.NOT_FOUND,
            )

        if data.get('is_deleted'):
            raise exceptions.MetadataError(
                "Could not retrieve {kind} '{path}'".format(
                    kind='folder' if data['is_dir'] else 'file',
                    path=path,
                ),
                code=http.client.NOT_FOUND,
            )

        if data['is_dir']:
            ret = []
            for item in data['contents']:
                if item['is_dir']:
                    ret.append(DropboxFolderMetadata(item, self.folder))
                else:
                    ret.append(DropboxFileMetadata(item, self.folder))
            return ret

        return DropboxFileMetadata(data, self.folder)

    async def revisions(self, path, **kwargs):
        response = await self.make_request(
            'GET',
            self.build_url('revisions', 'auto', path.full_path, rev_limit=250),
            expects=(200, ),
            throws=exceptions.RevisionsError
        )
        data = await response.json()

        return [
            DropboxRevision(item)
            for item in data
            if not item.get('is_deleted')
        ]

    async def create_folder(self, path, **kwargs):
        """
        :param str path: The path to create a folder at
        """
        WaterButlerPath.validate_folder(path)

        response = await self.make_request(
            'POST',
            self.build_url('fileops', 'create_folder'),
            params={
                'root': 'auto',
                'path': path.full_path
            },
            expects=(200, 403),
            throws=exceptions.CreateFolderError
        )

        data = await response.json()

        if response.status == 403:
            if 'because a file or folder already exists at path' in data.get('error'):
                raise exceptions.FolderNamingConflict(str(path))
            raise exceptions.CreateFolderError(data, code=403)

        return DropboxFolderMetadata(data, self.folder)

    def can_intra_copy(self, dest_provider, path=None):
        return type(self) == type(dest_provider)

    def can_intra_move(self, dest_provider, path=None):
        return self == dest_provider

    def _build_content_url(self, *segments, **query):
        return provider.build_url(settings.BASE_CONTENT_URL, *segments, **query)<|MERGE_RESOLUTION|>--- conflicted
+++ resolved
@@ -52,14 +52,9 @@
             'Authorization': 'Bearer {}'.format(self.token),
         }
 
-<<<<<<< HEAD
     async def intra_copy(self, dest_provider, src_path, dest_path):
-=======
-    @asyncio.coroutine
-    def intra_copy(self, dest_provider, src_path, dest_path):
         dest_folder = dest_provider.folder
 
->>>>>>> d5fc53b4
         try:
             if self == dest_provider:
                 resp = await self.make_request(
