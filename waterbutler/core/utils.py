import os
import json
import asyncio
import logging
import functools
from concurrent.futures import ProcessPoolExecutor

import aiohttp

from raven.contrib.tornado import AsyncSentryClient
from stevedore import driver

from waterbutler import settings
<<<<<<< HEAD
from waterbutler.server import settings as server_settings
from waterbutler.core.signing import Signer
=======
from waterbutler.core import exceptions
>>>>>>> 61745daa


logger = logging.getLogger(__name__)

sentry_dns = settings.get('SENTRY_DSN', None)
signer = Signer(server_settings.HMAC_SECRET, server_settings.HMAC_ALGORITHM)


class AioSentryClient(AsyncSentryClient):

    def send_remote(self, url, data, headers=None, callback=None):
        headers = headers or {}
        if not self.state.should_try():
            message = self._get_log_message(data)
            self.error_logger.error(message)
            return

        future = aiohttp.request('POST', url, data=data, headers=headers)
        asyncio.async(future)


if sentry_dns:
    client = AioSentryClient(sentry_dns)
else:
    client = None


def make_provider(name, auth, credentials, settings):
    """Returns an instance of :class:`waterbutler.core.provider.BaseProvider`

    :param str name: The name of the provider to instantiate. (s3, box, etc)
    :param dict auth:
    :param dict credentials:
    :param dict settings:

    :rtype: :class:`waterbutler.core.provider.BaseProvider`
    """
    manager = driver.DriverManager(
        namespace='waterbutler.providers',
        name=name,
        invoke_on_load=True,
        invoke_args=(auth, credentials, settings),
    )
    return manager.driver


class WaterButlerPath:
    """
    A standardized and validated immutable WaterButler path.
    """
    def __init__(self, path, prefix=True, suffix=True):
        self._validate_path(path)

        self._orig_path = path
        self._parts = path.rstrip('/').split('/')
        self._is_dir = path.endswith('/')
        self._is_root = path == '/'
        self._prefix = prefix
        self._suffix = suffix

        # after class variables have been setup
        self._path = self._format_path(path)
        # For name confliction resolution
        # foo.txt -> foo (1).txt -> foo (2).txt
        self._count = 0
        self._orig_name = self.name

    def __repr__(self):
        return '{}({!r})'.format(self.__class__.__name__, self._orig_path)

    def __str__(self):
        return self._orig_path

    @property
    def path(self):
        return self._path

    @property
    def is_dir(self):
        return self._is_dir

    @property
    def is_file(self):
        return not self._is_dir

    @property
    def is_root(self):
        return self._is_root

    @property
    def is_leaf(self):
        """If this path has no child paths.

        * True if:
            * Folder with no children ("/")
            * File with no children ("/path.txt")
        * False if:
            * Folder with children ("/foo/")
            * File with children ("/foo/path.txt")
        """
        parts = [each for each in self.parts if each]
        return len(parts) == 0 if self.is_dir else len(parts) == 1

    @property
    def name(self):
        return self._parts[-1]

    def increment_name(self):
        self._count += 1
        name, ext = os.path.splitext(self._orig_name)
        new_name = '{} ({}){}'.format(name, self._count, ext)
        self._orig_path = self._orig_path.replace(self.name, new_name)
        self._parts[-1] = new_name
        self._path = self._format_path(self._orig_path)
        return self

    @property
    def parts(self):
        return self._parts

    @property
    def parent(self):
        cls = self.__class__
        return cls('/'.join(self._parts[:-1]) + '/', prefix=self._prefix, suffix=self._suffix)

    @property
    def child(self):
        cls = self.__class__
        path = '/' + '/'.join(self._parts[2:])
        if self.is_dir:
            path += '/'
        path = path.replace('//', '/')
        return cls(path, prefix=self._prefix, suffix=self._suffix)

    def _format_path(self, path):
        """Formats the specified path per the class configuration prefix/suffix configuration.
        :param str path: WaterButler specific path
        :rtype str: Provider specific path
        """
        # Display root as '/' if prefix is true
        if not self._prefix:
            path = path.lstrip('/')
        if path and path != '/':
            if not self._suffix:
                path = path.rstrip('/')
        return path

    def _validate_path(self, path):
        """Validates a WaterButler specific path, e.g. /folder/file.txt, /folder/
        :param str path: WaterButler path
        """
        if not path:
            raise exceptions.InvalidPathError('Must specify path')
        if not path.startswith('/'):
            raise exceptions.InvalidPathError('Invalid path \'{}\' specified'.format(path))
        if '//' in path:
            raise exceptions.InvalidPathError('Invalid path \'{}\' specified'.format(path))
        # Do not allow path manipulation via shortcuts, e.g. '..'
        absolute_path = os.path.abspath(path)
        if not path == '/' and path.endswith('/'):
            absolute_path += '/'
        if not path == absolute_path:
            raise exceptions.InvalidPathError('Invalid path \'{}\' specified'.format(absolute_path))

    def validate_folder(self):
        """Raise CreateFolderErrors if the folder path is invalid
        :returns: None
        :raises: waterbutler.CreateFolderError
        """
        if not self.is_dir:
            raise exceptions.CreateFolderError('Path must be a directory', code=400)

        if self.path == '/':
            raise exceptions.CreateFolderError('Path can not be root', code=400)


def as_task(func):
    if not asyncio.iscoroutinefunction(func):
        func = asyncio.coroutine(func)

    @functools.wraps(func)
    def wrapped(*args, **kwargs):
        return asyncio.async(func(*args, **kwargs))

    return wrapped


def async_retry(retries=5, backoff=1, exceptions=(Exception, ), raven=client):

    def _async_retry(func):

        @as_task
        @functools.wraps(func)
        def wrapped(*args, __retries=0, **kwargs):
            try:
                return (yield from asyncio.coroutine(func)(*args, **kwargs))
            except exceptions as e:
                if __retries < retries:
                    wait_time = backoff * __retries
                    logger.warning('Task {0} failed, {1} / {2} retries. Waiting {3} seconds before retrying'.format(func, __retries, retries, wait_time))

                    yield from asyncio.sleep(wait_time)
                    return wrapped(*args, __retries=__retries + 1, **kwargs)
                else:
                    # Logs before all things
                    logger.error('Task {0} failed with exception {1}'.format(func, e))

                    if raven:
                        # Only log if a raven client exists
                        client.captureException()

                    # If anything happens to be listening
                    raise e

        # Retries must be 0 to start with
        # functools partials dont preserve docstrings
        return wrapped

    return _async_retry


@asyncio.coroutine
def send_signed_request(method, url, payload):
    message, signature = signer.sign_payload(payload)
    return (yield from aiohttp.request(
        method, url,
        data=json.dumps({
            'payload': message.decode(),
            'signature': signature,
        }),
        headers={'Content-Type': 'application/json'},
    ))<|MERGE_RESOLUTION|>--- conflicted
+++ resolved
@@ -11,12 +11,9 @@
 from stevedore import driver
 
 from waterbutler import settings
-<<<<<<< HEAD
 from waterbutler.server import settings as server_settings
+from waterbutler.core import exceptions
 from waterbutler.core.signing import Signer
-=======
-from waterbutler.core import exceptions
->>>>>>> 61745daa
 
 
 logger = logging.getLogger(__name__)
