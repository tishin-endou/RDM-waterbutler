--- conflicted
+++ resolved
@@ -12,11 +12,7 @@
 
 ### Requirements
 
-<<<<<<< HEAD
-In order to run waterbutler, you must have a virtualenv created for waterbutler running python 3.5 .
-=======
-In order to run waterbutler, you must have a virtualenv created for waterbutler running python3.4.
->>>>>>> e16a03a3
+In order to run waterbutler, you must have a virtualenv created for waterbutler running python 3.5.
 
 For MacOSX, you can install the latest version of python3 using:
 
